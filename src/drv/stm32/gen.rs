use crate::{AlarmCounter, AlarmTimer, AlarmTimerNext, AlarmTimerStop, Tick, UptimeTimer};
use core::{convert::TryFrom, marker::PhantomData};
use alloc::sync::Arc;
use drone_core::token::Token;
use drone_cortexm::{fib, reg::prelude::*, thr::prelude::*};
use drone_stm32_map::periph::tim::general::{
    traits::*, GeneralTimMap, GeneralTimPeriph, TimCr1Cms, TimCr1Dir,
};
use futures::future;

use super::gen_ch::TimCh;

pub struct GeneralTimDrv<
    Tim: GeneralTimMap + TimCr1Dir + TimCr1Cms,
    Int: IntToken,
    Ch: TimCh<Tim>,
    T: Tick,
> {
    tim: Arc<GeneralTimDiverged<Tim>>,
    pub uptime_timer: UptimeTimerDrv<Tim, T>,
    pub alarm_counter: AlarmCounterDrv<Tim, T>,
    pub alarm_timer: AlarmTimerDrv<Tim, Int, Ch, T>,
}

pub struct UptimeTimerDrv<Tim: GeneralTimMap + TimCr1Dir + TimCr1Cms, T: Tick>(Arc<GeneralTimDiverged<Tim>>, PhantomData<T>);

pub struct AlarmCounterDrv<Tim: GeneralTimMap, T: Tick>(Arc<GeneralTimDiverged<Tim>>, PhantomData<T>);

pub struct AlarmTimerDrv<Tim: GeneralTimMap, Int: IntToken, Ch: TimCh<Tim>, T: Tick>{
    tim: Arc<GeneralTimDiverged<Tim>>,
    tim_int: Int,
<<<<<<< HEAD
    ch: PhantomData<Ch>,
    tick: PhantomData<T>,
=======
    tim_dier: Tim::CTimDier,
    tim_sr: Tim::CTimSr,
    tim_cnt: Tim::CTimCnt,
    tim_ccr: Ch::STimCcr,
>>>>>>> fbd9152f
}

pub struct GeneralTimDiverged<Tim: GeneralTimMap> {
    pub(crate) tim_cr1: Tim::STimCr1,
    pub(crate) tim_dier: Tim::CTimDier,
    pub(crate) tim_sr: Tim::CTimSr,
    pub(crate) tim_arr: Tim::STimArr,
    pub(crate) tim_egr: Tim::STimEgr,
    pub(crate) tim_cnt: Tim::CTimCnt,
}

impl<
        Tim: GeneralTimMap + TimCr1Dir + TimCr1Cms,
        Int: IntToken,
        Ch: TimCh<Tim> + Send + 'static,
        T: Tick + 'static,
    > GeneralTimDrv<Tim, Int, Ch, T>
{
    pub(crate) fn new(tim: GeneralTimPeriph<Tim>, tim_int: Int, _tick: T) -> Self {
        let tim = Arc::new(GeneralTimDiverged {
            tim_cr1: tim.tim_cr1,
            tim_dier: tim.tim_dier.into_copy(),
            tim_sr: tim.tim_sr.into_copy(),
            tim_arr: tim.tim_arr,
            tim_egr: tim.tim_egr,
            tim_cnt: tim.tim_cnt.into_copy(),
        });
        Self {
            tim: tim.clone(),
            uptime_timer: UptimeTimerDrv(tim.clone(), PhantomData),
            alarm_counter: AlarmCounterDrv(tim.clone(), PhantomData),
            alarm_timer: AlarmTimerDrv {
                tim,
                tim_int,
<<<<<<< HEAD
                ch: PhantomData,
                tick: PhantomData,
=======
                tim_dier: tim.tim_dier,
                tim_sr: tim.tim_sr,
                tim_cnt: tim.tim_cnt,
                tim_ccr: tim.tim_ccr,
>>>>>>> fbd9152f
            },
        }
    }

    pub fn start(&self) {
        self.tim.tim_cr1.modify_reg(|r, v| {
            r.udis().clear(v); // Enable counter overflow event generation
            r.urs().set(v); // Only counter overflow generates an update interrupt
            r.opm().clear(v); // Counter is not stopped at update event
            r.dir().clear(v); // Count up
            r.cms().write(v, 0b00); // Count up or down depending on the direction bit (i.e. count up)
            r.arpe().set(v) // Use buffered auto reload value
        });

        self.tim.tim_dier.modify_reg(|r, v| {
            r.uie().set(v); // Enable update interrupt
        });

        // Set the auto-reload register to a full period.
        // This defines the timer to be a 16 bit timer.
        self.tim.tim_arr.arr().write_bits(0xFFFF);

        // Re-initialize the counter and generate an update of the registers.
        self.tim.tim_egr.ug().set_bit();

        // Start the counter.
        self.tim.tim_cr1.cen().set_bit();
    }
}

pub trait NewGeneralCh1<Tim: GeneralTimMap, Int: IntToken, T: Tick> {
    fn new_ch1(tim: GeneralTimPeriph<Tim>, tim_int: Int, tick: T) -> Self;
}

pub trait NewGeneralCh2<Tim: GeneralTimMap, Int: IntToken, T: Tick> {
    fn new_ch2(tim: GeneralTimPeriph<Tim>, tim_int: Int, tick: T) -> Self;
}

pub trait NewGeneralCh3<Tim: GeneralTimMap, Int: IntToken, T: Tick> {
    fn new_ch3(tim: GeneralTimPeriph<Tim>, tim_int: Int, tick: T) -> Self;
}

pub trait NewGeneralCh4<Tim: GeneralTimMap, Int: IntToken, T: Tick> {
    fn new_ch4(tim: GeneralTimPeriph<Tim>, tim_int: Int, tick: T) -> Self;
}

impl<Tim: GeneralTimMap + TimCr1Dir + TimCr1Cms, T: Tick + Sync, A> UptimeTimer<T, A>
    for UptimeTimerDrv<Tim, T>
{
    const MAX: u32 = 0xFFFF;

    fn counter(&self) -> u32 {
        self.0.tim_cnt.cnt().read_bits() as u32
    }

    fn is_pending_overflow(&self) -> bool {
        self.0.tim_sr.uif().read_bit()
    }

    fn clear_pending_overflow(&self) {
        // rc_w0: Clear flag by writing a 0, 1 has no effect.
        let mut val = unsafe { Tim::STimSr::val_from(u32::MAX) };
        self.0.tim_sr.uif().clear(&mut val);
        self.0.tim_sr.store_val(val);
    }
}

impl<Tim: GeneralTimMap, T: Tick + Sync, A> AlarmCounter<T, A> for AlarmCounterDrv<Tim, T> {
    fn value(&self) -> u32 {
        self.0.tim_cnt.cnt().read_bits() as u32
    }
}

impl<
        Tim: GeneralTimMap + TimCr1Dir + TimCr1Cms,
        Int: IntToken,
        Ch: TimCh<Tim> + Send + 'static,
        T: Tick + Sync + 'static,
        A: 'static,
    > AlarmTimer<T, A> for AlarmTimerDrv<Tim, Int, Ch, T>
{
    type Stop = Self;
    const MAX: u32 = 0xFFFF;

<<<<<<< HEAD
    fn next(&mut self, compare: u32) -> AlarmTimerNext<'_, Self::Stop> {
        let tim_sr = self.tim.tim_sr;
        let tim_dier = self.tim.tim_dier;
        let tim_ch_ccr = unsafe { Ch::CTimCcr::take() };
        let future = Box::pin(self.tim_int.add_future(fib::new_fn(move || {
=======
    fn next(&mut self, compare: u32, soon: bool) -> AlarmTimerNext<'_, Self::Stop> {
        let tim_sr = self.tim_sr;
        let tim_dier = self.tim_dier;
        let timeout_future = self.tim_int.add_future(fib::new_fn(move || {
>>>>>>> fbd9152f
            if Ch::is_pending(tim_sr) {
                Ch::clear_pending(tim_sr);
                Ch::disable_interrupt(tim_dier);
                fib::Complete(())
            } else {
                fib::Yielded(())
            }
        }));

        let compare = u16::try_from(compare).unwrap();
        Ch::set_compare(&self.tim_ccr, compare);

        let already_passed = if soon {
            // Sample counter after interrupt is setup.
            let counter = self.tim_cnt.cnt().read_bits() as u16;

<<<<<<< HEAD
        Ch::set_compare(tim_ch_ccr, u16::try_from(compare).unwrap());
        Ch::enable_interrupt(self.tim.tim_dier);
=======
            // Let's see if counter is later than compare in which case the time has already elapsed
            counter.wrapping_sub(compare) > 0x8000
        } else {
            false
        };
>>>>>>> fbd9152f

        if already_passed {
            // The counter has already passed the comfigured compare value - skip interrupt
            drop(timeout_future);
            Ch::clear_pending(tim_sr);

            AlarmTimerNext::new(self, Box::pin(future::ready(())))
        } else {
            Ch::enable_interrupt(self.tim_dier);

            AlarmTimerNext::new(self, Box::pin(timeout_future))
        }
    }
}

impl<Tim: GeneralTimMap + TimCr1Dir + TimCr1Cms, Int: IntToken, Ch: TimCh<Tim> + Send, T: Tick>
    AlarmTimerStop for AlarmTimerDrv<Tim, Int, Ch, T>
{
    fn stop(&mut self) {
        // Disable capture/compare interrupt.
        Ch::disable_interrupt(self.tim.tim_dier);
    }
}<|MERGE_RESOLUTION|>--- conflicted
+++ resolved
@@ -29,15 +29,8 @@
 pub struct AlarmTimerDrv<Tim: GeneralTimMap, Int: IntToken, Ch: TimCh<Tim>, T: Tick>{
     tim: Arc<GeneralTimDiverged<Tim>>,
     tim_int: Int,
-<<<<<<< HEAD
     ch: PhantomData<Ch>,
     tick: PhantomData<T>,
-=======
-    tim_dier: Tim::CTimDier,
-    tim_sr: Tim::CTimSr,
-    tim_cnt: Tim::CTimCnt,
-    tim_ccr: Ch::STimCcr,
->>>>>>> fbd9152f
 }
 
 pub struct GeneralTimDiverged<Tim: GeneralTimMap> {
@@ -72,15 +65,8 @@
             alarm_timer: AlarmTimerDrv {
                 tim,
                 tim_int,
-<<<<<<< HEAD
                 ch: PhantomData,
                 tick: PhantomData,
-=======
-                tim_dier: tim.tim_dier,
-                tim_sr: tim.tim_sr,
-                tim_cnt: tim.tim_cnt,
-                tim_ccr: tim.tim_ccr,
->>>>>>> fbd9152f
             },
         }
     }
@@ -165,18 +151,11 @@
     type Stop = Self;
     const MAX: u32 = 0xFFFF;
 
-<<<<<<< HEAD
     fn next(&mut self, compare: u32) -> AlarmTimerNext<'_, Self::Stop> {
         let tim_sr = self.tim.tim_sr;
         let tim_dier = self.tim.tim_dier;
         let tim_ch_ccr = unsafe { Ch::CTimCcr::take() };
         let future = Box::pin(self.tim_int.add_future(fib::new_fn(move || {
-=======
-    fn next(&mut self, compare: u32, soon: bool) -> AlarmTimerNext<'_, Self::Stop> {
-        let tim_sr = self.tim_sr;
-        let tim_dier = self.tim_dier;
-        let timeout_future = self.tim_int.add_future(fib::new_fn(move || {
->>>>>>> fbd9152f
             if Ch::is_pending(tim_sr) {
                 Ch::clear_pending(tim_sr);
                 Ch::disable_interrupt(tim_dier);
@@ -193,16 +172,11 @@
             // Sample counter after interrupt is setup.
             let counter = self.tim_cnt.cnt().read_bits() as u16;
 
-<<<<<<< HEAD
-        Ch::set_compare(tim_ch_ccr, u16::try_from(compare).unwrap());
-        Ch::enable_interrupt(self.tim.tim_dier);
-=======
             // Let's see if counter is later than compare in which case the time has already elapsed
             counter.wrapping_sub(compare) > 0x8000
         } else {
             false
         };
->>>>>>> fbd9152f
 
         if already_passed {
             // The counter has already passed the comfigured compare value - skip interrupt
